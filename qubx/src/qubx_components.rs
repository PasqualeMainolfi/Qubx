#![allow(unused_variables, dead_code)]

use crate::qlist::QList;
use crate::qubx_common::{Process, ProcessState, StreamParameters};
use pa::PortAudio;
use portaudio as pa;

use std::collections::HashMap;
use std::sync::atomic::{AtomicBool, Ordering};
use std::sync::{Arc, Mutex};
use std::thread::{self, JoinHandle, ThreadId};
use rayon::prelude::*;

/// # Master Stream-out
///
///
#[derive(Debug)]
pub struct MasterStreamoutProcess {
    pub name: String,
    pub params: Arc<StreamParameters>,
    pub qlist: Arc<Mutex<QList>>,
    pub verbose: Arc<AtomicBool>,
    pub run: Arc<AtomicBool>,
}

impl MasterStreamoutProcess {
    pub fn new(
        name: String,
        params: StreamParameters,
        run: Arc<AtomicBool>,
        verbose: bool,
    ) -> Self {
        let qlist = QList::default();

        Self {
            name,
            qlist: Arc::new(Mutex::new(qlist)),
            params: Arc::new(params),
            verbose: Arc::new(AtomicBool::new(verbose)),
            run,
        }
    }

    /// Starting master streamout process
    ///
    /// # Args
    /// ------
    ///
    /// `dsp_function`: a closure that processes the summation of audio streams from all processes associated with the stream output. Take one arg
    /// `frame`: `&mut [f32]` (frame to be processed)
    ///
    /// Example:
    ///
    /// ```rust
    /// let mut master_out = q.create_master_streamout(String::from("M1"), stream_params);
    /// master_out.start(move |frame| {
    ///    for sample in frame.iter_mut() {
    ///        *sample *= 0.7;
    ///    }
    /// });
    /// ```
    ///
    /// # Return
    /// --------
    ///
    /// `JoinHandle<()>`
    ///
    pub fn start<F>(&self, mut dsp_function: F) -> JoinHandle<()>
    where
        F: for<'a> FnMut(&'a mut [f32]) + Send + Sync + 'static,
    {
        let qlist_clone = Arc::clone(&self.qlist);
        let params_clone = Arc::clone(&self.params);
        let sr = params_clone.sr as f64;

        let p = PortAudio::new().unwrap();

        let device = match params_clone.outdevice {
            Some(devout) => pa::DeviceIndex(devout),
            None => p.default_output_device().unwrap(),
        };

        let channels = params_clone.outchannels;
        let chunk = params_clone.chunk;
        let run = Arc::clone(&self.run);

        let name1 = self.name.clone();
        let name2 = self.name.clone();
        let verb1 = Arc::clone(&self.verbose);

        let count_latency_thread: Arc<Mutex<f32>> = Arc::new(Mutex::new(0.0));
        let count_clone = Arc::clone(&count_latency_thread);

        let latency_amount = Arc::new(Mutex::new(std::time::Duration::new(0, 0)));
        let latency_amount_clone = Arc::clone(&latency_amount);

        thread::spawn(move || {
            let callback = move |pa::OutputStreamCallbackArgs { buffer, .. }| {
                let mut q = qlist_clone.lock().unwrap();
                let mut block = vec![0.0; buffer.len()];

                let start_time = std::time::Instant::now();

                for i in 0..q.length as usize {
                    if !q.is_empty_at_index(i) {
                        let frame = q.get_frame(i);
                        for (b, f) in block.iter_mut().zip(frame.iter()) {
                            *b += f;
                        }
                    }
                }

                drop(q);

                // APPLY DSP TO MULTICHANNEL AUDIO OUT -> ON BUFFER VECTOR OR PASS DSP FUNCTION
                // .

                dsp_function(&mut block);

                // .

                for (i, sample) in buffer.iter_mut().enumerate() {
                    *sample = block[i];
                }

                let elapsed_time = start_time.elapsed();
                let mut lat_amount = latency_amount_clone.lock().unwrap();
                *lat_amount += elapsed_time;
                drop(lat_amount);
                let mut count = count_clone.lock().unwrap();
                *count += 1.0;
                drop(count);

                if verb1.load(Ordering::Acquire) {
                    println!("[PROCESS INFO] Thread:::[Name: MASTER OUTPUT {}]:::[ID: {:?}]:::[READ FROM QUEUES, PROCESS AND OUTPUT LATENCY: {:?}]", name1, thread::current().id(), elapsed_time);
                }

                pa::Continue
            };

            let device_info = p.device_info(device).unwrap();
            let latency = device_info.default_low_output_latency;

            let output_params =
                pa::StreamParameters::<f32>::new(device, channels as i32, true, latency);
            let output_settings = pa::OutputStreamSettings::new(output_params, sr, chunk);
            let mut stream = p
                .open_non_blocking_stream(output_settings, callback)
                .unwrap();

            stream.start().unwrap();

            while run.load(Ordering::Acquire) {
                continue;
            }

            let lat_amount_sec = latency_amount.lock().unwrap();
            let count = count_latency_thread.lock().unwrap();
            let fac = if *count > 0.0 { *count } else { 1.0 };
            let lat_amount = lat_amount_sec.as_secs_f32() / fac;
            print!(
                "\n[PROCESSES INFO]\n:::Process Name: Master streamout {}\n:::Process Id: {:?}\n:::Output device latency: {:?}\n:::Number of iterations: {}\n:::Latency average: {:?}\n\n",
                name2,
                thread::current().id(),
                std::time::Duration::from_secs_f32(latency as f32),
                *count as i32,
                std::time::Duration::from_secs_f32(lat_amount)
            );

            println!("[INFO] Closing stream-out PortAudio...");
            stream.stop().unwrap();
            stream.close().unwrap();
            p.terminate().unwrap();
        })
    }
}

/// # Dsp Duplex Stream
///
///
#[derive(Debug)]
pub struct DuplexProcess {
    params: Arc<StreamParameters>,
    verbose: Arc<AtomicBool>,
    run: Arc<AtomicBool>,
}

impl DuplexProcess {
    pub fn new(params: StreamParameters, run: Arc<AtomicBool>, verbose: bool) -> Self {
        Self {
            params: Arc::new(params),
            verbose: Arc::new(AtomicBool::new(verbose)),
            run,
        }
    }

    /// Starting duplex dsp stream
    ///
    /// # Args
    /// ------
    ///
    /// `dsp_function`: a closure that processes the audio streams. Take one arg frame: `&[f32]` (frame to be processed) and must be return
    /// a `Vec<f32>` (frame to output)
    ///
    /// Example:
    /// ```rust
    /// let mut duplex = q.create_duplex_dsp_process(stream_params);
    /// duplex.start(|frame| { frame.to_vec() });
    /// ```
    ///
    /// # Return
    /// --------
    ///
    /// `JoinHandle<()>`
    ///
    pub fn start<F>(&self, mut dsp_function: F) -> JoinHandle<()>
    where
        F: for<'a> FnMut(&'a [f32]) -> Vec<f32> + Send + Sync + 'static,
    {
        let params_clone = Arc::clone(&self.params);
        let sr = params_clone.sr as f64;

        let p = pa::PortAudio::new().unwrap();

        let indevice = match params_clone.indevice {
            Some(dev) => pa::DeviceIndex(dev),
            None => p.default_input_device().unwrap(),
        };

        let inchannels = params_clone.inchannels;

        let outdevice = match params_clone.outdevice {
            Some(dev) => pa::DeviceIndex(dev),
            None => p.default_output_device().unwrap(),
        };

        let outchannels = params_clone.outchannels;

        let chunk = params_clone.chunk;
        let run = Arc::clone(&self.run);
        let verb1 = Arc::clone(&self.verbose);

        let count_latency_thread: Arc<Mutex<f32>> = Arc::new(Mutex::new(0.0));
        let count_clone = Arc::clone(&count_latency_thread);

        let latency_amount = Arc::new(Mutex::new(std::time::Duration::new(0, 0)));
        let latency_amount_clone = Arc::clone(&latency_amount);

        thread::spawn(move || {
            let callback = move |pa::DuplexStreamCallbackArgs {
                                     in_buffer,
                                     out_buffer,
                                     ..
                                 }| {
                let mut inblock = vec![0.0; (chunk * inchannels) as usize];

                let start_time = std::time::Instant::now();

                for (insample, outsample) in in_buffer.iter().zip(inblock.iter_mut()) {
                    *outsample = *insample;
                }

                // ATTENTION: is interleaved format! length of inblock is chunk * chnls

                let dsp_inblock = dsp_function(&inblock);

                assert_eq!(dsp_inblock.len(), out_buffer.len(), "[ERROR] The frame returned by the closure must have the same number of channels as the out frame!");

                for (i, sample) in dsp_inblock.iter().enumerate() {
                    out_buffer[i] = *sample
                }

                let end_time = start_time.elapsed();

                let mut lat_amount = latency_amount_clone.lock().unwrap();
                *lat_amount += end_time;
                drop(lat_amount);
                let mut count = count_clone.lock().unwrap();
                *count += 1.0;
                drop(count);

                if verb1.load(Ordering::Acquire) {
                    println!("[PROCESS INFO] Thread:::[Name: \"DUPLEX STREAM\"]:::[ID: {:?}]:::[READ, PROCESS AND OUTPUT LATENCY: {:?}]", thread::current().id(), end_time);
                }


                pa::Continue
            };

            let devin_info = p.device_info(indevice).unwrap();
            let inlatency = devin_info.default_low_input_latency;

            let inparams =
                pa::StreamParameters::<f32>::new(indevice, inchannels as i32, true, inlatency);

            let devout_info = p.device_info(outdevice).unwrap();
            let outlatency = devout_info.default_low_output_latency;

            let outparams =
                pa::StreamParameters::<f32>::new(outdevice, outchannels as i32, true, outlatency);

            let stream_settings = pa::DuplexStreamSettings::new(inparams, outparams, sr, chunk);

            let mut stream = p
                .open_non_blocking_stream(stream_settings, callback)
                .unwrap();

            stream.start().unwrap();

            while run.load(Ordering::Acquire) {
                continue;
            }

            let lat_amount_sec = latency_amount.lock().unwrap();
            let count = count_latency_thread.lock().unwrap();
            let fac = if *count > 0.0 { *count } else { 1.0 };
            let lat_amount = lat_amount_sec.as_secs_f32() / fac;
            print!(
                "\n[PROCESSES INFO]\n:::Process Name: Duplex Stream\n:::Process Id: {:?}\n:::Input device latency: {:?}\n:::Output device latency: {:?}\n:::Number of iterations: {}\n:::Latency average: {:?}\n\n",
                thread::current().id(),
                std::time::Duration::from_secs_f32(inlatency as f32),
                std::time::Duration::from_secs_f32(outlatency as f32),
                *count as i32,
                std::time::Duration::from_secs_f32(lat_amount)
            );

            println!("[INFO] Closing PortaAudio duplex stream...");
            stream.stop().unwrap();
            stream.close().unwrap();
            p.terminate().unwrap();
        })
    }
}

/// # Dsp Process (TODO: implement frame size for elab != chunk)
///
///
pub struct DspProcess {
    monitor_processes: Arc<Mutex<MonitorProcess>>,
    master_streamout: Arc<Mutex<MasterStreamoutProcess>>,
    verbose: Arc<AtomicBool>,
    dsp_latency_amount: Arc<Mutex<std::time::Duration>>,
    count_dsp_iterations: Arc<Mutex<f32>>,
    use_parallel_computation: bool
}

impl DspProcess {
    pub fn new(
        monitor_processes: Arc<Mutex<MonitorProcess>>,
        master_streamout: Arc<Mutex<MasterStreamoutProcess>>,
        verbose: Arc<AtomicBool>,
        dsp_latency_amount: Arc<Mutex<std::time::Duration>>,
        count_dsp_iterations: Arc<Mutex<f32>>,
        use_parallel: bool
    ) -> Self {
        Self {
            monitor_processes,
            master_streamout,
            verbose,
            dsp_latency_amount,
            count_dsp_iterations,
            use_parallel_computation: use_parallel
        }
    }

    /// Starting dsp process
    ///
    /// # Args
    /// ------
    ///
    /// `audio_data`: audio data to be processed
    /// `dsp_function`: a closure that processes the audio streams. Take one arg frame `&mut [f32]`
    ///
    /// Example:
    /// ```rust
    /// let mut dsp_process = q.create_parallel_dsp_process(String::from("M1"));
    ///
    /// dsp_process.start(audio_data, move |frame| {
    /// for sample in frame.iter_mut() {
    ///     *sample *= 0.7;
    /// }
    /// });
    ///
    /// ```
    ///
    /// # Return
    /// --------
    ///
    /// `JoinHandle<()>`
    ///
    pub fn start<F>(&self, audio_data: Vec<f32>, dsp_function: F) -> JoinHandle<()>
    where
        F: for<'a> Fn(&'a [f32]) -> Vec<f32> + Send + Sync + 'static,
    {
        let pclone = Arc::clone(&self.monitor_processes);
        let mclone = Arc::clone(&self.master_streamout);
        let verbose = Arc::clone(&self.verbose);
        let dsp_lat_amount_clone = Arc::clone(&self.dsp_latency_amount);
        let count_iter = Arc::clone(&self.count_dsp_iterations);

<<<<<<< HEAD
        thread::spawn(move || {
            let start = std::time::Instant::now();

            let m = mclone.lock().unwrap();
            let ms_name = m.name.to_string();
            let chunk_size = (m.params.chunk * m.params.outchannels) as usize; // Frame length must be chunk size * nchnls out -> streamout

            drop(m);

            let frames: Vec<Vec<f32>> = audio_data.chunks(chunk_size)
                .map(|chunk| {
                	let mut frame_padded = vec![0.0; chunk_size];
                 	frame_padded[0..chunk.len()].copy_from_slice(chunk);
                  	dsp_function(&mut frame_padded);
                   	frame_padded
                })
                .collect();
=======
        // let dsp_ptr = Arc::new(Mutex::new(dsp_function));
        // let dsp_ptr_clone = Arc::clone(&dsp_ptr);

        let audio_size = audio_data.len();
        let use_par_ptr = Arc::new(self.use_parallel_computation);

        let params = self.master_streamout.lock().unwrap();
        let chunk_size = (params.params.chunk * params.params.outchannels) as usize; // Frame length must be chunk size * nchnls out -> streamout
        let ms_name = params.name.to_string();
        drop(params);

        thread::spawn(move || {
            let start = std::time::Instant::now();

            let mut frames: Vec<Vec<f32>> = audio_data
            	.chunks(chunk_size)
             	.map(|chunk| {
              		let mut frame_padded = vec![0.0; chunk_size];
                	frame_padded[0..chunk.len()].copy_from_slice(chunk);
                   	frame_padded
              	})
             	.collect();

            if *use_par_ptr {
	            frames = frames.par_iter().map(|frame| dsp_function(&frame)).collect();
            } else {
            	frames = frames.iter().map(|frame| dsp_function(&frame)).collect();
            }
>>>>>>> 9f8e69bf

            let m = mclone.lock().unwrap();
            let qclone = Arc::clone(&m.qlist);
            let mut q = qclone.lock().unwrap();
            for f in frames.iter() {
            	q.put_frame(f.clone());
            }

            q.get_next_empty_queue();

            drop(q);
            drop(m);

            let end = start.elapsed();
            let id = thread::current().id();

            let mut lat_amount = dsp_lat_amount_clone.lock().unwrap();
            *lat_amount += end;
            drop(lat_amount);

            let mut count = count_iter.lock().unwrap();
            *count += 1.0;
            drop(count);

            if verbose.load(Ordering::Acquire) {
                println!(
                    "[PROCESS INFO] Thread:::[Name: \"DSP\" >>> Master streamout {}]:::[ID: {:?}]:::[PROCESS AND WRITE TO QUEUE LATENCY: {:?}]",
                    ms_name,
                    thread::current().id(),
                    end
                )
            }

            let mut pm = pclone.lock().unwrap();
            if let Some(p) = pm.processes.get_mut(&id) {
                p.state = ProcessState::Off
            };
            drop(pm);
        })
    }
}

/// # Monitoring active processes
#[derive(Debug)]
pub struct MonitorProcess {
    pub processes: HashMap<ThreadId, Process>,
    verbose: Arc<AtomicBool>,
}

impl MonitorProcess {
    pub fn new(verbose: bool) -> Self {
        let processes: HashMap<ThreadId, Process> = HashMap::new();
        Self {
            processes,
            verbose: Arc::new(AtomicBool::new(verbose)),
        }
    }

    pub fn add_process(&mut self, process: Process) {
        if Arc::clone(&self.verbose).load(Ordering::Acquire) {
            println!(
                "[PROCESS INFO] Thread:::[Name: {:?}]:::[ID: {:?}]:::[State: {:?}]",
                process.name,
                process.handle.thread().id(),
                process.state
            )
        }

        self.processes.insert(process.handle.thread().id(), process);
    }

    pub fn remove_inactive_processes(&mut self) {
        let mut inactive_processes: Vec<ThreadId> = Vec::new();
        for (id, process) in self.processes.iter() {
            if process.state == ProcessState::Off {
                inactive_processes.push(*id);
            }
        }

        for id in inactive_processes {
            if let Some(p) = self.processes.remove(&id) {
                if Arc::clone(&self.verbose).load(Ordering::Acquire) {
                    println!(
                        "[PROCESS INFO] Thread:::[Name: {:?}]:::[ID: {:?}]:::[State: {:?}]",
                        p.name,
                        p.handle.thread().id(),
                        p.state
                    )
                }

                p.handle.join().unwrap()
            }
        }
    }

    pub fn join_and_remove_all(&mut self) {
        let mut to_remove: Vec<ThreadId> = Vec::new();
        for (id, process) in self.processes.iter_mut() {
            process.state = ProcessState::Off;
            to_remove.push(*id);
        }

        for key in to_remove {
            if let Some(process) = self.processes.remove(&key) {
                if Arc::clone(&self.verbose).load(Ordering::Acquire) {
                    println!(
                        "[PROCESS INFO] Thread:::[Name: {:?}]:::[ID: {:?}]:::[State: {:?}]",
                        process.name,
                        process.handle.thread().id(),
                        process.state
                    )
                }

                process.handle.join().unwrap();
            }
        }
        self.processes.clear();
    }
}<|MERGE_RESOLUTION|>--- conflicted
+++ resolved
@@ -398,25 +398,6 @@
         let dsp_lat_amount_clone = Arc::clone(&self.dsp_latency_amount);
         let count_iter = Arc::clone(&self.count_dsp_iterations);
 
-<<<<<<< HEAD
-        thread::spawn(move || {
-            let start = std::time::Instant::now();
-
-            let m = mclone.lock().unwrap();
-            let ms_name = m.name.to_string();
-            let chunk_size = (m.params.chunk * m.params.outchannels) as usize; // Frame length must be chunk size * nchnls out -> streamout
-
-            drop(m);
-
-            let frames: Vec<Vec<f32>> = audio_data.chunks(chunk_size)
-                .map(|chunk| {
-                	let mut frame_padded = vec![0.0; chunk_size];
-                 	frame_padded[0..chunk.len()].copy_from_slice(chunk);
-                  	dsp_function(&mut frame_padded);
-                   	frame_padded
-                })
-                .collect();
-=======
         // let dsp_ptr = Arc::new(Mutex::new(dsp_function));
         // let dsp_ptr_clone = Arc::clone(&dsp_ptr);
 
@@ -445,7 +426,6 @@
             } else {
             	frames = frames.iter().map(|frame| dsp_function(&frame)).collect();
             }
->>>>>>> 9f8e69bf
 
             let m = mclone.lock().unwrap();
             let qclone = Arc::clone(&m.qlist);
